from __future__ import annotations

import typing as t
from dataclasses import dataclass, field

import numpy as np
from datasets import Dataset
from langchain.callbacks.manager import CallbackManager, trace_as_chain_group

from ragas.utils import json_loader
from ragas.llms.prompt import Prompt
from ragas.metrics._answer_similarity import AnswerSimilarity
from ragas.metrics.base import EvaluationMode, MetricWithLLM

if t.TYPE_CHECKING:
    from langchain.callbacks.base import Callbacks

CORRECTNESS_PROMPT = Prompt(
    instruction="""Extract following from given question and ground truth""",
    examples=[
        {
            "question": """What powers the sun and what is its primary function?""",
            "answer": """The sun is powered by nuclear fission, similar to nuclear reactors on Earth, and its primary function is to provide light to the solar system.""",
            "ground_truth": """The sun is actually powered by nuclear fusion, not fission. In its core, hydrogen atoms fuse to form helium, releasing a tremendous amount of energy. This energy is what lights up the sun and provides heat and light, essential for life on Earth. The sun's light also plays a critical role in Earth's climate system and helps to drive the weather and ocean currents.""",
            "Extracted statements": """[
            {
                "statements that are present in both the answer and the ground truth": ["The sun's primary function is to provide light"],
                "statements present in the answer but not found in the ground truth": ["The sun is powered by nuclear fission", "similar to nuclear reactors on Earth"],
                "relevant statements found in the ground truth but omitted in the answer": ["The sun is powered by nuclear fusion, not fission", "In its core, hydrogen atoms fuse to form helium, releasing a tremendous amount of energy", "This energy provides heat and light, essential for life on Earth", "The sun's light plays a critical role in Earth's climate system", "The sun helps to drive the weather and ocean currents"]
            }]
            """,
        },
        {
            "question": """What is the boiling point of water?""",
            "answer": """The boiling point of water is 100 degrees Celsius at sea level.""",
            "ground_truth": """The boiling point of water is 100 degrees Celsius (212 degrees Fahrenheit) at sea level, but it can change with altitude.""",
            "Extracted statements": """[
            {
                "statements that are present in both the answer and the ground truth": ["The boiling point of water is 100 degrees Celsius at sea level"],
                "statements present in the answer but not found in the ground truth": [],
                "relevant statements found in the ground truth but omitted in the answer": ["The boiling point can change with altitude", "The boiling point of water is 212 degrees Fahrenheit at sea level"]
            }]
            """,
        },
    ],
    input_keys=["question", "answer", "ground_truth"],
    output_key="Extracted statements",
    output_type="json",
)


@dataclass
class AnswerCorrectness(MetricWithLLM):

    """
    Measures answer correctness compared to ground truth as a combination of
    factuality and semantic similarity.

    Attributes
    ----------
    name: string
        The name of the metrics
    batch_size: int
        batch size for evaluation
    weights:
        a list of two weights corresponding to factuality and semantic similarity
        Defaults [0.75, 0.25]
    answer_similarity:
        The AnswerSimilarity object
    """

    name: str = "answer_correctness"  # type: ignore[reportIncompatibleMethodOverride]
    evaluation_mode: EvaluationMode = EvaluationMode.qga  # type: ignore[reportIncompatibleMethodOverride]
    batch_size: int = 15
    weights: list[float] = field(default_factory=lambda: [0.75, 0.25])
    answer_similarity: AnswerSimilarity | None = None

    def __post_init__(self: t.Self):
        if len(self.weights) != 2:
            raise ValueError("Expects a list of two weights. First for factuality, second for semantic similarity")
        if all([w == 0 for w in self.weights]):
            raise ValueError("At least one weight must be non-zero")
        if not all([w >= 0 for w in self.weights]):
            raise ValueError("Weights must be non-negative")

        if self.answer_similarity is None and self.weights[1] != 0:
            self.answer_similarity = AnswerSimilarity(
                llm=self.llm, batch_size=self.batch_size
            )

    def _score_batch(
        self: t.Self,
        dataset: Dataset,
        callbacks: t.Optional[Callbacks] = None,
        callback_group_name: str = "batch",
    ) -> list[float]:
        question, answer, ground_truths = (
            dataset["question"],
            dataset["answer"],
            dataset["ground_truths"],
        )
        prompts = []

        cb = CallbackManager.configure(inheritable_callbacks=callbacks)
        with trace_as_chain_group(
            callback_group_name, callback_manager=cb
        ) as batch_group:
            for q, a, g in zip(question, answer, ground_truths):
                prompts.append(
                    CORRECTNESS_PROMPT.format(question=q, ground_truth=g[0], answer=a)
                )

            result = self.llm.generate(prompts, callbacks=batch_group)
            outputs = result.generations
            key_map = {
                "TP": "statements that are present in both the answer and the ground truth",
                "FP": "statements present in the answer but not found in the ground truth",
                "FN": "relevant statements found in the ground truth but omitted in the answer",  # noqa: E501
            }

            f1_score = []
            for prediction in outputs:
                prediction = json_loader.safe_load(prediction[0].text, self.llm)
                prediction = prediction if isinstance(prediction, list) else []
                if prediction:
                    prediction = [
                        item.get(key_map[k], np.nan)
                        for item in prediction
                        for k in key_map.keys()
                    ]
                    tp, fp, fn = [
                        len(item) if isinstance(item, list) else np.nan
                        for item in prediction
                    ]
                    score = tp / (tp + 0.5 * (fp + fn))
                else:
                    score = np.nan

                f1_score.append(score)

<<<<<<< HEAD
            similarity_scores = self.answer_similarity._score_batch(dataset, callbacks=batch_group)  # type: ignore
=======
            if self.weights[1] == 0:
                similarity_scores = np.zeros(len(f1_score))
            else:
                similarity_scores = self.answer_similarity._score_batch(dataset, callbacks=batch_group)  # type: ignore
>>>>>>> 914a3503
            scores_stacked = np.vstack([f1_score, similarity_scores])
            scores = np.average(
                scores_stacked,
                axis=0,
                weights=self.weights,
            )

        return scores.tolist()


answer_correctness = AnswerCorrectness()<|MERGE_RESOLUTION|>--- conflicted
+++ resolved
@@ -138,14 +138,10 @@
 
                 f1_score.append(score)
 
-<<<<<<< HEAD
-            similarity_scores = self.answer_similarity._score_batch(dataset, callbacks=batch_group)  # type: ignore
-=======
             if self.weights[1] == 0:
                 similarity_scores = np.zeros(len(f1_score))
             else:
                 similarity_scores = self.answer_similarity._score_batch(dataset, callbacks=batch_group)  # type: ignore
->>>>>>> 914a3503
             scores_stacked = np.vstack([f1_score, similarity_scores])
             scores = np.average(
                 scores_stacked,
